--- conflicted
+++ resolved
@@ -29,17 +29,6 @@
 )
 
 var opts struct {
-<<<<<<< HEAD
-	Listen            string   `short:"l" long:"listen" env:"LISTEN" description:"listen on host:port (default: 0.0.0.0:8080/8443 under docker, 127.0.0.1:80/443 without)"`
-	MaxSize           string   `short:"m" long:"max" env:"MAX_SIZE" default:"64K" description:"max request size"`
-	GzipEnabled       bool     `short:"g" long:"gzip" env:"GZIP" description:"enable gz compression"`
-	ProxyHeaders      []string `short:"x" long:"header" description:"outgoing proxy headers to add"` // env HEADER split in code to allow , inside ""
-	DropHeaders       []string `long:"drop-header" env:"DROP_HEADERS" description:"incoming headers to drop" env-delim:","`
-	AuthBasicHtpasswd string   `long:"basic-htpasswd" env:"BASIC_HTPASSWD" description:"htpasswd file for basic auth"`
-
-	LBType   string `long:"lb-type" env:"LB_TYPE" description:"load balancer type" choice:"random" choice:"failover" default:"random"` // nolint
-	KeepHost bool   `long:"keep-host" env:"KEEP_HOST" description:"pass the Host header from the client as-is, instead of rewriting it"`
-=======
 	Listen              string   `short:"l" long:"listen" env:"LISTEN" description:"listen on host:port (default: 0.0.0.0:8080/8443 under docker, 127.0.0.1:80/443 without)"`
 	MaxSize             string   `short:"m" long:"max" env:"MAX_SIZE" default:"64K" description:"max request size"`
 	GzipEnabled         bool     `short:"g" long:"gzip" env:"GZIP" description:"enable gz compression"`
@@ -48,7 +37,15 @@
 	AuthBasicHtpasswd   string   `long:"basic-htpasswd" env:"BASIC_HTPASSWD" description:"htpasswd file for basic auth"`
 	RemoteLookupHeaders bool     `long:"remote-lookup-headers" env:"REMOTE_LOOKUP_HEADERS" description:"enable remote lookup headers"`
 	LBType              string   `long:"lb-type" env:"LB_TYPE" description:"load balancer type" choice:"random" choice:"failover" default:"random"` // nolint
->>>>>>> 8bde1672
+	Listen            string   `short:"l" long:"listen" env:"LISTEN" description:"listen on host:port (default: 0.0.0.0:8080/8443 under docker, 127.0.0.1:80/443 without)"`
+	MaxSize           string   `short:"m" long:"max" env:"MAX_SIZE" default:"64K" description:"max request size"`
+	GzipEnabled       bool     `short:"g" long:"gzip" env:"GZIP" description:"enable gz compression"`
+	ProxyHeaders      []string `short:"x" long:"header" description:"outgoing proxy headers to add"` // env HEADER split in code to allow , inside ""
+	DropHeaders       []string `long:"drop-header" env:"DROP_HEADERS" description:"incoming headers to drop" env-delim:","`
+	AuthBasicHtpasswd string   `long:"basic-htpasswd" env:"BASIC_HTPASSWD" description:"htpasswd file for basic auth"`
+
+	LBType   string `long:"lb-type" env:"LB_TYPE" description:"load balancer type" choice:"random" choice:"failover" default:"random"` // nolint
+	KeepHost bool   `long:"keep-host" env:"KEEP_HOST" description:"pass the Host header from the client as-is, instead of rewriting it"`
 
 	SSL struct {
 		Type          string   `long:"type" env:"TYPE" description:"ssl (auto) support" choice:"none" choice:"static" choice:"auto" default:"none"` // nolint
@@ -285,11 +282,8 @@
 		ThrottleUser:     opts.Throttle.User,
 		BasicAuthEnabled: len(basicAuthAllowed) > 0,
 		BasicAuthAllowed: basicAuthAllowed,
-<<<<<<< HEAD
 		KeepHost:         opts.KeepHost,
-=======
 		OnlyFrom:         makeOnlyFromMiddleware(),
->>>>>>> 8bde1672
 	}
 
 	err = px.Run(ctx)
