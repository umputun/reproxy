package main

import (
	"context"
	"crypto/tls"
	"fmt"
	"io/ioutil"
	"math/rand"
	"net/http"
	"os"
	"strconv"
	"syscall"
	"testing"
	"time"

	log "github.com/go-pkgz/lgr"
	"github.com/stretchr/testify/assert"
	"github.com/stretchr/testify/require"

	"github.com/umputun/reproxy/lib"
)

func Test_Main(t *testing.T) {

	port := 40000 + int(rand.Int31n(10000))
	os.Args = []string{"test", "--static.enabled",
		"--static.rule=*,/svc1, https://httpbin.org/get,https://feedmaster.umputun.com/ping",
		"--static.rule=*,/svc2/(.*), https://echo.umputun.com/$1,https://feedmaster.umputun.com/ping",
		"--file.enabled", "--file.name=discovery/provider/testdata/config.yml",
		"--dbg", "--logger.enabled", "--logger.stdout", "--logger.file=/tmp/reproxy.log",
		"--listen=127.0.0.1:" + strconv.Itoa(port), "--signature", "--mgmt.enabled",
		"--error.enabled", "--error.template=proxy/testdata/errtmpl.html",
	}
	defer os.Remove("/tmp/reproxy.log")
	done := make(chan struct{})
	go func() {
		<-done
		e := syscall.Kill(syscall.Getpid(), syscall.SIGTERM)
		require.NoError(t, e)
	}()

	finished := make(chan struct{})
	go func() {
		main()
		close(finished)
	}()

	// defer cleanup because require check below can fail
	defer func() {
		close(done)
		<-finished
	}()

	waitForHTTPServerStart(port)
	time.Sleep(time.Second)

	{
		resp, err := http.Get(fmt.Sprintf("http://localhost:%d/ping", port))
		require.NoError(t, err)
		defer resp.Body.Close()
		assert.Equal(t, 200, resp.StatusCode)
		body, err := ioutil.ReadAll(resp.Body)
		assert.NoError(t, err)
		assert.Equal(t, "pong", string(body))
	}
	{
		client := http.Client{Timeout: 10 * time.Second}
		resp, err := client.Get(fmt.Sprintf("http://127.0.0.1:%d/svc1", port))
		require.NoError(t, err)
		defer resp.Body.Close()
		assert.Equal(t, 200, resp.StatusCode)
		body, err := ioutil.ReadAll(resp.Body)
		assert.NoError(t, err)
		assert.Contains(t, string(body), `"Host": "httpbin.org"`)
		assert.Equal(t, "reproxy", resp.Header.Get("App-Name"))
	}
	{
		client := http.Client{Timeout: 10 * time.Second}
		resp, err := client.Get(fmt.Sprintf("http://127.0.0.1:%d/svc2/test", port))
		require.NoError(t, err)
		defer resp.Body.Close()
		assert.Equal(t, 200, resp.StatusCode)
		body, err := ioutil.ReadAll(resp.Body)
		assert.NoError(t, err)
		assert.Contains(t, string(body), `echo echo 123`)
	}
	{
		client := http.Client{Timeout: 10 * time.Second}
		resp, err := client.Get(fmt.Sprintf("http://127.0.0.1:%d/bad", port))
		require.NoError(t, err)
		defer resp.Body.Close()
		assert.Equal(t, http.StatusBadGateway, resp.StatusCode)
		body, err := ioutil.ReadAll(resp.Body)
		assert.NoError(t, err)
		assert.Equal(t, "oh my! 502 - Bad Gateway", string(body))
	}
}

func Test_MainWithSSL(t *testing.T) {
	port := 40000 + int(rand.Int31n(10000))
	os.Args = []string{"test", "--static.enabled",
		"--static.rule=*,/svc1, https://httpbin.org/get,https://feedmaster.umputun.com/ping",
		"--static.rule=*,/svc2/(.*), https://echo.umputun.com/$1,https://feedmaster.umputun.com/ping",
		"--file.enabled", "--file.name=discovery/provider/testdata/config.yml",
		"--dbg", "--logger.enabled", "--logger.stdout", "--logger.file=/tmp/reproxy.log",
		"--listen=127.0.0.1:" + strconv.Itoa(port), "--signature", "--ssl.type=static",
		"--ssl.cert=proxy/testdata/localhost.crt", "--ssl.key=proxy/testdata/localhost.key"}
	defer os.Remove("/tmp/reproxy.log")
	done := make(chan struct{})
	go func() {
		<-done
		e := syscall.Kill(syscall.Getpid(), syscall.SIGTERM)
		require.NoError(t, e)
	}()

	finished := make(chan struct{})
	go func() {
		main()
		close(finished)
	}()

	// defer cleanup because require check below can fail
	defer func() {
		close(done)
		<-finished
	}()

	waitForHTTPServerStart(port)
	time.Sleep(time.Second)

	client := http.Client{
		// allow self-signed certificate
		Transport: &http.Transport{
			TLSClientConfig: &tls.Config{InsecureSkipVerify: true},
		},
		Timeout: 10 * time.Second,
	}
	{
		resp, err := client.Get(fmt.Sprintf("https://127.0.0.1:%d/ping", port))
		require.NoError(t, err)
		defer resp.Body.Close()
		assert.Equal(t, 200, resp.StatusCode)
		body, err := ioutil.ReadAll(resp.Body)
		assert.NoError(t, err)
		assert.Equal(t, "pong", string(body))
	}

	{
		resp, err := client.Get(fmt.Sprintf("https://127.0.0.1:%d/svc1", port))
		require.NoError(t, err)
		defer resp.Body.Close()
		assert.Equal(t, 200, resp.StatusCode)
		body, err := ioutil.ReadAll(resp.Body)
		assert.NoError(t, err)
		assert.Contains(t, string(body), `"Host": "httpbin.org"`)
	}
}

<<<<<<< HEAD
func Test_MainWithPlugin(t *testing.T) {
	rand.Seed(time.Now().UnixNano())
	proxyPort := rand.Intn(10000) + 40000
	conductorPort := rand.Intn(10000) + 40000
	os.Args = []string{"test", "--static.enabled",
		"--static.rule=*,/svc1, https://httpbin.org/get,https://feedmaster.umputun.com/ping",
		"--static.rule=*,/svc2/(.*), https://echo.umputun.com/$1,https://feedmaster.umputun.com/ping",
		"--file.enabled", "--file.name=discovery/provider/testdata/config.yml",
		"--dbg", "--logger.enabled", "--logger.stdout", "--logger.file=/tmp/reproxy.log",
		"--listen=127.0.0.1:" + strconv.Itoa(proxyPort), "--signature", "--error.enabled",
		"--header=hh1:vv1",
		"--plugin.enabled", "--plugin.listen=127.0.0.1:" + strconv.Itoa(conductorPort),
	}
	defer os.Remove("/tmp/reproxy.log")
	done := make(chan struct{})
	go func() {
		<-done
		e := syscall.Kill(syscall.Getpid(), syscall.SIGTERM)
		require.NoError(t, e)
	}()

	finished := make(chan struct{})
	go func() {
		main()
		close(finished)
	}()

	// defer cleanup because require check below can fail
	defer func() {
		close(done)
		<-finished
	}()

	waitForHTTPServerStart(proxyPort)

	pluginPort := rand.Intn(10000) + 40000
	plugin := lib.Plugin{Name: "TestPlugin", Address: "127.0.0.1:" + strconv.Itoa(pluginPort), Methods: []string{"HeaderThing", "ErrorThing"}}
	go func() {
		if err := plugin.Do(context.Background(), fmt.Sprintf("http://127.0.0.1:%d", conductorPort), &TestPlugin{}); err != nil {
			if err.Error() != "proxy server closed, http: Server closed" {
				t.Fatal(err)
			}

=======
func waitForHTTPServerStart(port int) {
	// wait for up to 10 seconds for server to start before returning it
	client := http.Client{Timeout: time.Second}
	for i := 0; i < 100; i++ {
		time.Sleep(time.Millisecond * 100)
		if resp, err := client.Get(fmt.Sprintf("http://localhost:%d", port)); err == nil {
			_ = resp.Body.Close()
			return
>>>>>>> 30ca38b1
		}
	}()

	time.Sleep(time.Second)

	client := http.Client{Timeout: 10 * time.Second}
	{
		resp, err := client.Get(fmt.Sprintf("http://127.0.0.1:%d/svc1", proxyPort))
		require.NoError(t, err)
		defer resp.Body.Close()
		assert.Equal(t, 200, resp.StatusCode)
		body, err := ioutil.ReadAll(resp.Body)
		assert.NoError(t, err)
		t.Logf("body: %s", string(body))
		assert.Contains(t, string(body), `"Host": "httpbin.org"`)
		assert.Contains(t, string(body), `"Inh": "val"`)
		assert.Equal(t, "val1", resp.Header.Get("key1"))
		assert.Equal(t, "val2", resp.Header.Get("key2"))
	}
	{
		resp, err := client.Get(fmt.Sprintf("http://127.0.0.1:%d/fail", proxyPort))
		require.NoError(t, err)
		defer resp.Body.Close()
		assert.Equal(t, 500, resp.StatusCode)
	}
}

func Test_listenAddress(t *testing.T) {

	tbl := []struct {
		addr    string
		sslType string
		env     string
		res     string
	}{
		{"", "none", "1", "0.0.0.0:8080"},
		{"", "none", "0", "127.0.0.1:80"},
		{"", "auto", "false", "127.0.0.1:443"},
		{"", "auto", "true", "0.0.0.0:8443"},
		{"127.0.0.1:8081", "none", "true", "127.0.0.1:8081"},
		{"192.168.1.1:8081", "none", "false", "192.168.1.1:8081"},
		{"127.0.0.1:8080", "none", "0", "127.0.0.1:8080"},
		{"127.0.0.1:8443", "auto", "true", "127.0.0.1:8443"},
	}

	defer os.Unsetenv("REPROXY_IN_DOCKER")

	for i, tt := range tbl {
		t.Run(strconv.Itoa(i), func(t *testing.T) {
			assert.NoError(t, os.Unsetenv("REPROXY_IN_DOCKER"))
			if tt.env != "" {
				assert.NoError(t, os.Setenv("REPROXY_IN_DOCKER", tt.env))
			}
			assert.Equal(t, tt.res, listenAddress(tt.addr, tt.sslType))
		})
	}

}

func Test_redirHTTPPort(t *testing.T) {
	tbl := []struct {
		port int
		env  string
		res  int
	}{
		{0, "1", 8080},
		{0, "0", 80},
		{0, "true", 8080},
		{0, "false", 80},
		{1234, "true", 1234},
		{1234, "false", 1234},
	}

	defer os.Unsetenv("REPROXY_IN_DOCKER")

	for i, tt := range tbl {
		t.Run(strconv.Itoa(i), func(t *testing.T) {
			assert.NoError(t, os.Unsetenv("REPROXY_IN_DOCKER"))
			if tt.env != "" {
				assert.NoError(t, os.Setenv("REPROXY_IN_DOCKER", tt.env))
			}
			assert.Equal(t, tt.res, redirHTTPPort(tt.port))
		})
	}
}

func Test_sizeParse(t *testing.T) {

	tbl := []struct {
		inp string
		res uint64
		err bool
	}{
		{"1000", 1000, false},
		{"0", 0, false},
		{"", 0, true},
		{"10K", 10240, false},
		{"1k", 1024, false},
		{"14m", 14 * 1024 * 1024, false},
		{"7G", 7 * 1024 * 1024 * 1024, false},
		{"170g", 170 * 1024 * 1024 * 1024, false},
		{"17T", 17 * 1024 * 1024 * 1024 * 1024, false},
		{"123aT", 0, true},
		{"123a", 0, true},
		{"123.45", 0, true},
	}

	for i, tt := range tbl {
		t.Run(strconv.Itoa(i), func(t *testing.T) {
			res, err := sizeParse(tt.inp)
			if tt.err {
				require.Error(t, err)
				return
			}
			require.NoError(t, err)
			assert.Equal(t, tt.res, res)
		})
	}

}

func chooseRandomUnusedPort() (port int) {
	for i := 0; i < 10; i++ {
		port = 40000 + int(rand.Int31n(10000))
		if ln, err := net.Listen("tcp", fmt.Sprintf(":%d", port)); err == nil {
			_ = ln.Close()
			break
		}
	}
	return port
}

func waitForHTTPServerStart(port int) {
	// wait for up to 10 seconds for server to start before returning it
	client := http.Client{Timeout: time.Second}
	for i := 0; i < 100; i++ {
		time.Sleep(time.Millisecond * 100)
		if resp, err := client.Get(fmt.Sprintf("http://localhost:%d/ping", port)); err == nil {
			_ = resp.Body.Close()
			return
		}
	}
}

type TestPlugin struct{}

func (h *TestPlugin) HeaderThing(req *lib.Request, res *lib.Response) (err error) {
	log.Printf("req: %+v", req)
	res.HeadersIn = http.Header{}
	res.HeadersIn.Add("inh", "val")
	res.HeadersOut = req.Header
	res.HeadersOut.Add("key1", "val1")
	res.StatusCode = 200
	return
}

func (h *TestPlugin) ErrorThing(req lib.Request, res *lib.Response) (err error) {
	log.Printf("req: %+v", req)
	if req.URL == "/fail" {
		res.StatusCode = 500
		return
	}
	res.HeadersOut = req.Header
	res.HeadersOut.Add("key2", "val2")
	res.StatusCode = 200
	return
}<|MERGE_RESOLUTION|>--- conflicted
+++ resolved
@@ -6,6 +6,7 @@
 	"fmt"
 	"io/ioutil"
 	"math/rand"
+	"net"
 	"net/http"
 	"os"
 	"strconv"
@@ -72,7 +73,6 @@
 		body, err := ioutil.ReadAll(resp.Body)
 		assert.NoError(t, err)
 		assert.Contains(t, string(body), `"Host": "httpbin.org"`)
-		assert.Equal(t, "reproxy", resp.Header.Get("App-Name"))
 	}
 	{
 		client := http.Client{Timeout: 10 * time.Second}
@@ -156,7 +156,6 @@
 	}
 }
 
-<<<<<<< HEAD
 func Test_MainWithPlugin(t *testing.T) {
 	rand.Seed(time.Now().UnixNano())
 	proxyPort := rand.Intn(10000) + 40000
@@ -200,16 +199,6 @@
 				t.Fatal(err)
 			}
 
-=======
-func waitForHTTPServerStart(port int) {
-	// wait for up to 10 seconds for server to start before returning it
-	client := http.Client{Timeout: time.Second}
-	for i := 0; i < 100; i++ {
-		time.Sleep(time.Millisecond * 100)
-		if resp, err := client.Get(fmt.Sprintf("http://localhost:%d", port)); err == nil {
-			_ = resp.Body.Close()
-			return
->>>>>>> 30ca38b1
 		}
 	}()
 
