default:
  - {route: "^/api/svc1/(.*)", dest: "http://127.0.0.1:8080/blah1/$1"}
  - {route: "/api/svc3/xyz", dest: "http://127.0.0.3:8080/blah3/xyz", "ping": "http://127.0.0.3:8080/ping"}
<<<<<<< HEAD
  - {route: "/web/", dest: "/var/web", "assets": yes, "keep-host": yes}
  - {route: "/web2/", dest: "/var/web2", "spa": yes, "keep-host": no}
=======
  - {route: "/web/", dest: "/var/web", "assets": yes, "remote": "192.168.1.0/24, 124.0.0.1"}
  - {route: "/web2/", dest: "/var/web2", "spa": yes}
>>>>>>> 8bde1672
srv.example.com:
  - {route: "^/api/svc2/(.*)", dest: "http://127.0.0.2:8080/blah2/$1/abc"}<|MERGE_RESOLUTION|>--- conflicted
+++ resolved
@@ -1,12 +1,9 @@
 default:
   - {route: "^/api/svc1/(.*)", dest: "http://127.0.0.1:8080/blah1/$1"}
   - {route: "/api/svc3/xyz", dest: "http://127.0.0.3:8080/blah3/xyz", "ping": "http://127.0.0.3:8080/ping"}
-<<<<<<< HEAD
-  - {route: "/web/", dest: "/var/web", "assets": yes, "keep-host": yes}
+  - {route: "/web/", dest: "/var/web", "assets": yes, "keep-host": yes,  "remote": "192.168.1.0/24, 124.0.0.1"}
   - {route: "/web2/", dest: "/var/web2", "spa": yes, "keep-host": no}
-=======
   - {route: "/web/", dest: "/var/web", "assets": yes, "remote": "192.168.1.0/24, 124.0.0.1"}
   - {route: "/web2/", dest: "/var/web2", "spa": yes}
->>>>>>> 8bde1672
 srv.example.com:
   - {route: "^/api/svc2/(.*)", dest: "http://127.0.0.2:8080/blah2/$1/abc"}