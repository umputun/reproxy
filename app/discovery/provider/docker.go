--- conflicted
+++ resolved
@@ -178,11 +178,8 @@
 		// docker server label may have multiple, comma separated servers
 		for _, srv := range strings.Split(server, ",") {
 			mp := discovery.URLMapper{Server: strings.TrimSpace(srv), SrcMatch: *srcRegex, Dst: destURL,
-<<<<<<< HEAD
 				PingURL: pingURL, ProviderID: discovery.PIDocker, MatchType: discovery.MTProxy, KeepHost: keepHost}
-=======
 				PingURL: pingURL, OnlyFromIPs: onlyFrom, ProviderID: discovery.PIDocker, MatchType: discovery.MTProxy}
->>>>>>> 8bde1672
 
 			// for assets we add the second proxy mapping only if explicitly requested
 			if assetsWebRoot != "" && explicit {
