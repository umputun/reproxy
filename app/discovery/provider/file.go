package provider

import (
	"context"
	"fmt"
	"os"
	"regexp"
	"sort"
	"time"

	log "github.com/go-pkgz/lgr"
	"gopkg.in/yaml.v3"

	"github.com/umputun/reproxy/app/discovery"
)

// File implements file-based provider, defined with yaml file
type File struct {
	FileName      string
	CheckInterval time.Duration
	Delay         time.Duration
}

// Events returns channel updating on file change only
func (d *File) Events(ctx context.Context) <-chan discovery.ProviderID {
	res := make(chan discovery.ProviderID)

	// no need to queue multiple events
	trySubmit := func(ch chan discovery.ProviderID) bool {
		select {
		case ch <- discovery.PIFile:
			return true
		default:
			return false
		}
	}

	// check once if config file in place and it is file for real and not a directory
	fi, err := os.Stat(d.FileName)
	if err != nil {
		log.Printf("[WARN] configuration file %s not found", d.FileName)
	}
	if err == nil && fi.IsDir() {
		log.Printf("[WARN] %s is directory but configuration file expected", d.FileName)
	}

	go func() {
		tk := time.NewTicker(d.CheckInterval)
		lastModif := time.Time{}
		for {
			select {
			case <-tk.C:
				fi, err := os.Stat(d.FileName)
				if err != nil {
					continue
				}
				if fi.ModTime() != lastModif {
					// don't react on modification right away
					if fi.ModTime().Sub(lastModif) < d.Delay {
						continue
					}
					log.Printf("[DEBUG] file %s changed, %s -> %s", d.FileName,
						lastModif.Format(time.RFC3339Nano), fi.ModTime().Format(time.RFC3339Nano))
					if trySubmit(res) {
						lastModif = fi.ModTime()
					}
				}
			case <-ctx.Done():
				close(res)
				tk.Stop()
				return
			}
		}
	}()
	return res
}

// List all src dst pairs
func (d *File) List() (res []discovery.URLMapper, err error) {

	var fileConf map[string][]struct {
		SourceRoute   string `yaml:"route"`
		Dest          string `yaml:"dest"`
		Ping          string `yaml:"ping"`
		AssetsEnabled bool   `yaml:"assets"`
		AssetsSPA     bool   `yaml:"spa"`
<<<<<<< HEAD
		KeepHost      *bool  `yaml:"keep-host,omitempty"`
=======
		OnlyFrom      string `yaml:"remote"`
>>>>>>> 8bde1672
	}
	fh, err := os.Open(d.FileName)
	if err != nil {
		return nil, fmt.Errorf("can't open %s: %w", d.FileName, err)
	}
	defer fh.Close() //nolint gosec

	if err = yaml.NewDecoder(fh).Decode(&fileConf); err != nil {
		return nil, fmt.Errorf("can't parse %s: %w", d.FileName, err)
	}
	log.Printf("[DEBUG] file provider %+v", res)

	for srv, fl := range fileConf {
		for _, f := range fl {
			rx, e := regexp.Compile(f.SourceRoute)
			if e != nil {
				return nil, fmt.Errorf("can't parse regex %s: %w", f.SourceRoute, e)
			}
			if srv == "default" {
				srv = "*"
			}
			mapper := discovery.URLMapper{
<<<<<<< HEAD
				Server:     srv,
				SrcMatch:   *rx,
				Dst:        f.Dest,
				PingURL:    f.Ping,
				KeepHost:   f.KeepHost,
				ProviderID: discovery.PIFile,
				MatchType:  discovery.MTProxy,
=======
				Server:      srv,
				SrcMatch:    *rx,
				Dst:         f.Dest,
				PingURL:     f.Ping,
				ProviderID:  discovery.PIFile,
				MatchType:   discovery.MTProxy,
				OnlyFromIPs: discovery.ParseOnlyFrom(f.OnlyFrom),
>>>>>>> 8bde1672
			}
			if f.AssetsEnabled || f.AssetsSPA {
				mapper.MatchType = discovery.MTStatic
				mapper.AssetsSPA = f.AssetsSPA
			}
			res = append(res, mapper)
		}
	}
	sort.Slice(res, func(i, j int) bool {
		return len(res[i].Server) > len(res[j].Server)
	})

	err = fh.Close()
	return res, err
}<|MERGE_RESOLUTION|>--- conflicted
+++ resolved
@@ -84,11 +84,8 @@
 		Ping          string `yaml:"ping"`
 		AssetsEnabled bool   `yaml:"assets"`
 		AssetsSPA     bool   `yaml:"spa"`
-<<<<<<< HEAD
 		KeepHost      *bool  `yaml:"keep-host,omitempty"`
-=======
 		OnlyFrom      string `yaml:"remote"`
->>>>>>> 8bde1672
 	}
 	fh, err := os.Open(d.FileName)
 	if err != nil {
@@ -111,7 +108,6 @@
 				srv = "*"
 			}
 			mapper := discovery.URLMapper{
-<<<<<<< HEAD
 				Server:     srv,
 				SrcMatch:   *rx,
 				Dst:        f.Dest,
@@ -119,7 +115,6 @@
 				KeepHost:   f.KeepHost,
 				ProviderID: discovery.PIFile,
 				MatchType:  discovery.MTProxy,
-=======
 				Server:      srv,
 				SrcMatch:    *rx,
 				Dst:         f.Dest,
@@ -127,7 +122,6 @@
 				ProviderID:  discovery.PIFile,
 				MatchType:   discovery.MTProxy,
 				OnlyFromIPs: discovery.ParseOnlyFrom(f.OnlyFrom),
->>>>>>> 8bde1672
 			}
 			if f.AssetsEnabled || f.AssetsSPA {
 				mapper.MatchType = discovery.MTStatic
