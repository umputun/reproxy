package proxy

import (
	"context"
	"fmt"
	"io"
	"math/rand"
	"net"
	"net/http"
	"net/http/httputil"
	"net/url"
	"regexp"
	"strconv"
	"strings"
	"time"

	log "github.com/go-pkgz/lgr"
	R "github.com/go-pkgz/rest"
	"github.com/go-pkgz/rest/logger"

	"github.com/umputun/reproxy/app/discovery"
	"github.com/umputun/reproxy/app/plugin"
)

//go:generate moq -out matcher_mock.go -fmt goimports . Matcher

// Http is a proxy server for both http and https
type Http struct { // nolint golint
	Matcher
<<<<<<< HEAD
	Address         string
	AssetsLocation  string
	AssetsWebRoot   string
	MaxBodySize     int64
	GzEnabled       bool
	ProxyHeaders    []string
	SSLConfig       SSLConfig
	Version         string
	AccessLog       io.Writer
	StdOutEnabled   bool
	Signature       bool
	Timeouts        Timeouts
	CacheControl    MiddlewareProvider
	Metrics         MiddlewareProvider
	PluginConductor MiddlewareProvider
	Reporter        Reporter
	LBSelector      func(len int) int
=======
	Address        string
	AssetsLocation string
	AssetsWebRoot  string
	MaxBodySize    int64
	GzEnabled      bool
	ProxyHeaders   []string
	SSLConfig      SSLConfig
	Version        string
	AccessLog      io.Writer
	StdOutEnabled  bool
	Signature      bool
	Timeouts       Timeouts
	CacheControl   MiddlewareProvider
	Metrics        MiddlewareProvider
	Reporter       Reporter
	LBSelector     func(len int) int
>>>>>>> 30ca38b1
}

// Matcher source info (server and route) to the destination url
// If no match found return ok=false
type Matcher interface {
	Match(srv, src string) (res discovery.Matches)
	Servers() (servers []string)
	Mappers() (mappers []discovery.URLMapper)
	CheckHealth() (pingResult map[string]error)
}

// MiddlewareProvider interface defines http middleware handler
type MiddlewareProvider interface {
	Middleware(next http.Handler) http.Handler
}

// Reporter defines error reporting service
type Reporter interface {
	Report(w http.ResponseWriter, code int)
}

// Timeouts consolidate timeouts for both server and transport
type Timeouts struct {
	// server timeouts
	ReadHeader time.Duration
	Write      time.Duration
	Idle       time.Duration
	// transport timeouts
	Dial           time.Duration
	KeepAlive      time.Duration
	IdleConn       time.Duration
	TLSHandshake   time.Duration
	ExpectContinue time.Duration
	ResponseHeader time.Duration
}

// Run the lister and request's router, activate rest server
func (h *Http) Run(ctx context.Context) error {

	if h.AssetsLocation != "" {
		log.Printf("[DEBUG] assets file server enabled for %s, webroot %s", h.AssetsLocation, h.AssetsWebRoot)
	}

	if h.LBSelector == nil {
		h.LBSelector = rand.Intn
	}

	var httpServer, httpsServer *http.Server

	go func() {
		<-ctx.Done()
		if httpServer != nil {
			if err := httpServer.Close(); err != nil {
				log.Printf("[ERROR] failed to close proxy http server, %v", err)
			}
		}
		if httpsServer != nil {
			if err := httpsServer.Close(); err != nil {
				log.Printf("[ERROR] failed to close proxy https server, %v", err)
			}
		}
	}()

	handler := R.Wrap(h.proxyHandler(),
		R.Recoverer(log.Default()),
		signatureHandler(h.Signature, h.Version),
		h.pingHandler,
		h.healthMiddleware,
		h.matchHandler,
		h.mgmtHandler(),
		h.pluginHandler(),
		headersHandler(h.ProxyHeaders),
		accessLogHandler(h.AccessLog),
		stdoutLogHandler(h.StdOutEnabled, logger.New(logger.Log(log.Default()), logger.Prefix("[INFO]")).Handler),
		maxReqSizeHandler(h.MaxBodySize),
		gzipHandler(h.GzEnabled),
	)

	if len(h.SSLConfig.FQDNs) == 0 && h.SSLConfig.SSLMode == SSLAuto {
		// discovery async and may happen not right away. Try to get servers for some time
		for i := 0; i < 100; i++ {
			h.SSLConfig.FQDNs = h.Servers() // fill all discovered if nothing defined
			if len(h.SSLConfig.FQDNs) > 0 {
				break
			}
			time.Sleep(50 * time.Millisecond)
		}
	}

	switch h.SSLConfig.SSLMode {
	case SSLNone:
		log.Printf("[INFO] activate http proxy server on %s", h.Address)
		httpServer = h.makeHTTPServer(h.Address, handler)
		httpServer.ErrorLog = log.ToStdLogger(log.Default(), "WARN")
		return httpServer.ListenAndServe()
	case SSLStatic:
		log.Printf("[INFO] activate https server in 'static' mode on %s", h.Address)

		httpsServer = h.makeHTTPSServer(h.Address, handler)
		httpsServer.ErrorLog = log.ToStdLogger(log.Default(), "WARN")

		httpServer = h.makeHTTPServer(h.toHTTP(h.Address, h.SSLConfig.RedirHTTPPort), h.httpToHTTPSRouter())
		httpServer.ErrorLog = log.ToStdLogger(log.Default(), "WARN")

		go func() {
			log.Printf("[INFO] activate http redirect server on %s", h.toHTTP(h.Address, h.SSLConfig.RedirHTTPPort))
			err := httpServer.ListenAndServe()
			log.Printf("[WARN] http redirect server terminated, %s", err)
		}()
		return httpsServer.ListenAndServeTLS(h.SSLConfig.Cert, h.SSLConfig.Key)
	case SSLAuto:
		log.Printf("[INFO] activate https server in 'auto' mode on %s", h.Address)
		log.Printf("[DEBUG] FQDNs %v", h.SSLConfig.FQDNs)

		m := h.makeAutocertManager()
		httpsServer = h.makeHTTPSAutocertServer(h.Address, handler, m)
		httpsServer.ErrorLog = log.ToStdLogger(log.Default(), "WARN")

		httpServer = h.makeHTTPServer(h.toHTTP(h.Address, h.SSLConfig.RedirHTTPPort), h.httpChallengeRouter(m))
		httpServer.ErrorLog = log.ToStdLogger(log.Default(), "WARN")

		go func() {
			log.Printf("[INFO] activate http challenge server on port %s", h.toHTTP(h.Address, h.SSLConfig.RedirHTTPPort))
			err := httpServer.ListenAndServe()
			log.Printf("[WARN] http challenge server terminated, %s", err)
		}()

		return httpsServer.ListenAndServeTLS("", "")
	}
	return fmt.Errorf("unknown SSL type %v", h.SSLConfig.SSLMode)
}

type contextKey string

const (
	ctxURL       = contextKey("url")
	ctxMatchType = contextKey("type")
)

func (h *Http) proxyHandler() http.HandlerFunc {

	reverseProxy := &httputil.ReverseProxy{
		Director: func(r *http.Request) {
			ctx := r.Context()
			uu := ctx.Value(contextKey("url")).(*url.URL)
			r.Header.Add("X-Forwarded-Host", r.Host)
			r.URL.Path = uu.Path
			r.URL.Host = uu.Host
			r.URL.Scheme = uu.Scheme
			r.Host = uu.Host
			h.setXRealIP(r)
		},
		Transport: &http.Transport{
			ResponseHeaderTimeout: h.Timeouts.ResponseHeader,
			DialContext: (&net.Dialer{
				Timeout:   h.Timeouts.Dial,
				KeepAlive: h.Timeouts.KeepAlive,
			}).DialContext,
			ForceAttemptHTTP2:     true,
			MaxIdleConns:          100,
			IdleConnTimeout:       h.Timeouts.IdleConn,
			TLSHandshakeTimeout:   h.Timeouts.TLSHandshake,
			ExpectContinueTimeout: h.Timeouts.ExpectContinue,
		},
		ErrorLog: log.ToStdLogger(log.Default(), "WARN"),
	}
	assetsHandler := h.assetsHandler()

	return func(w http.ResponseWriter, r *http.Request) {

<<<<<<< HEAD
		uuVal := r.Context().Value(ctxURL)
		if uuVal == nil { // no route match detected by matchHandler
=======
		server := r.URL.Hostname()
		if server == "" {
			server = strings.Split(r.Host, ":")[0]
		}
		matches := h.Match(server, r.URL.Path) // get all matches for the server:path pair
		u, ok := h.getMatch(matches)           // pick a single match from alive only, uses LBSelector as the strategy
		if !ok {                               // no route match
>>>>>>> 30ca38b1
			if h.isAssetRequest(r) {
				assetsHandler.ServeHTTP(w, r)
				return
			}
			log.Printf("[WARN] no match for %s %s", r.URL.Hostname(), r.URL.Path)
			h.Reporter.Report(w, http.StatusBadGateway)
			return
		}
		uu := uuVal.(*url.URL)

		match := r.Context().Value(plugin.CtxMatch).(discovery.MatchedRoute)
		matchType := r.Context().Value(ctxMatchType).(discovery.MatchType)

		switch matchType {
		case discovery.MTProxy:
			log.Printf("[DEBUG] proxy to %s", uu)
			reverseProxy.ServeHTTP(w, r)
		case discovery.MTStatic:
			// static match result has webroot:location, i.e. /www:/var/somedir/
			ae := strings.Split(match.Destination, ":")
			if len(ae) != 2 { // shouldn't happen
				h.Reporter.Report(w, http.StatusInternalServerError)
				return
			}
			fs, err := R.FileServer(ae[0], ae[1])
			if err != nil {
				h.Reporter.Report(w, http.StatusInternalServerError)
				return
			}
			h.CacheControl.Middleware(fs).ServeHTTP(w, r)
		}
	}
}

<<<<<<< HEAD
// matchHandler is a part of middleware chain. Matches incoming request to one or more matched rules
// and if match found sets it to the request context. Context used by proxy handler as well as by plugin conductor
func (h *Http) matchHandler(next http.Handler) http.Handler {

	getMatch := func(mm discovery.Matches, picker func(len int) int) (m discovery.MatchedRoute, ok bool) {
		if len(mm.Routes) == 0 {
			return m, false
		}

		var matches []discovery.MatchedRoute
		for _, m := range mm.Routes {
			if m.Alive {
				matches = append(matches, m)
			}
		}
		switch len(matches) {
		case 0:
			return m, false
		case 1:
			return matches[0], true
		default:
			return matches[picker(len(matches))], true
		}
	}

	return http.HandlerFunc(func(w http.ResponseWriter, r *http.Request) {
		server := r.URL.Hostname()
		if server == "" {
			server = strings.Split(r.Host, ":")[0]
		}
		matches := h.Match(server, r.URL.Path) // get all matches for the server:path pair
		match, ok := getMatch(matches, h.LBSelector)
		if ok {
			uu, err := url.Parse(match.Destination)
			if err != nil {
				h.Reporter.Report(w, http.StatusBadGateway)
				return
			}
			ctx := context.WithValue(r.Context(), ctxURL, uu)             // set destination url in request's context
			ctx = context.WithValue(ctx, ctxMatchType, matches.MatchType) // set match type
			ctx = context.WithValue(ctx, plugin.CtxMatch, match)          // set keys for plugin conductor
			r = r.WithContext(ctx)
		}
		next.ServeHTTP(w, r)
	})
=======
func (h *Http) getMatch(mm discovery.Matches) (u string, ok bool) {
	if len(mm.Routes) == 0 {
		return "", false
	}

	var urls []string // alive destinations only
	for _, m := range mm.Routes {
		if m.Alive {
			urls = append(urls, m.Destination)
		}
	}

	switch len(urls) {
	case 0:
		return "", false
	case 1:
		return urls[0], true
	default:
		return urls[h.LBSelector(len(urls))], true
	}
>>>>>>> 30ca38b1
}

func (h *Http) assetsHandler() http.HandlerFunc {
	if h.AssetsLocation == "" || h.AssetsWebRoot == "" {
		return func(writer http.ResponseWriter, request *http.Request) {}
	}
	log.Printf("[DEBUG] shared assets server enabled for %s %s", h.AssetsWebRoot, h.AssetsLocation)
	fs, err := R.FileServer(h.AssetsWebRoot, h.AssetsLocation)
	if err != nil {
		log.Printf("[WARN] can't initialize assets server, %v", err)
		return func(writer http.ResponseWriter, request *http.Request) {}
	}
	return h.CacheControl.Middleware(fs).ServeHTTP
}

func (h *Http) isAssetRequest(r *http.Request) bool {
	if h.AssetsLocation == "" || h.AssetsWebRoot == "" {
		return false
	}
	root := strings.TrimSuffix(h.AssetsWebRoot, "/")
	return r.URL.Path == root || strings.HasPrefix(r.URL.Path, root+"/")
}

func (h *Http) toHTTP(address string, httpPort int) string {
	rx := regexp.MustCompile(`(.*):(\d*)`)
	return rx.ReplaceAllString(address, "$1:") + strconv.Itoa(httpPort)
}

func (h *Http) pluginHandler() func(next http.Handler) http.Handler {
	if h.PluginConductor != nil {
		log.Printf("[INFO] plugin support enabled")
		return h.PluginConductor.Middleware
	}
	return func(next http.Handler) http.Handler {
		return http.HandlerFunc(func(w http.ResponseWriter, r *http.Request) {
			next.ServeHTTP(w, r)
		})
	}
}

func (h *Http) mgmtHandler() func(next http.Handler) http.Handler {
	if h.Metrics != nil {
		log.Printf("[DEBUG] metrics enabled")
		return h.Metrics.Middleware
	}
	return func(next http.Handler) http.Handler {
		return http.HandlerFunc(func(w http.ResponseWriter, r *http.Request) {
			next.ServeHTTP(w, r)
		})
	}
}

func (h *Http) makeHTTPServer(addr string, router http.Handler) *http.Server {
	return &http.Server{
		Addr:              addr,
		Handler:           router,
		ReadHeaderTimeout: h.Timeouts.ReadHeader,
		WriteTimeout:      h.Timeouts.Write,
		IdleTimeout:       h.Timeouts.Idle,
	}
}

func (h *Http) setXRealIP(r *http.Request) {

	remoteIP := r.Header.Get("X-Forwarded-For")
	if remoteIP == "" {
		remoteIP = r.RemoteAddr
	}

	ip, _, err := net.SplitHostPort(remoteIP)
	if err != nil {
		return
	}

	userIP := net.ParseIP(ip)
	if userIP == nil {
		return
	}
	r.Header.Add("X-Real-IP", ip)
}<|MERGE_RESOLUTION|>--- conflicted
+++ resolved
@@ -17,17 +17,15 @@
 	log "github.com/go-pkgz/lgr"
 	R "github.com/go-pkgz/rest"
 	"github.com/go-pkgz/rest/logger"
+	"github.com/gorilla/handlers"
 
 	"github.com/umputun/reproxy/app/discovery"
-	"github.com/umputun/reproxy/app/plugin"
+	"github.com/umputun/reproxy/app/mgmt"
 )
-
-//go:generate moq -out matcher_mock.go -fmt goimports . Matcher
 
 // Http is a proxy server for both http and https
 type Http struct { // nolint golint
 	Matcher
-<<<<<<< HEAD
 	Address         string
 	AssetsLocation  string
 	AssetsWebRoot   string
@@ -45,24 +43,6 @@
 	PluginConductor MiddlewareProvider
 	Reporter        Reporter
 	LBSelector      func(len int) int
-=======
-	Address        string
-	AssetsLocation string
-	AssetsWebRoot  string
-	MaxBodySize    int64
-	GzEnabled      bool
-	ProxyHeaders   []string
-	SSLConfig      SSLConfig
-	Version        string
-	AccessLog      io.Writer
-	StdOutEnabled  bool
-	Signature      bool
-	Timeouts       Timeouts
-	CacheControl   MiddlewareProvider
-	Metrics        MiddlewareProvider
-	Reporter       Reporter
-	LBSelector     func(len int) int
->>>>>>> 30ca38b1
 }
 
 // Matcher source info (server and route) to the destination url
@@ -233,18 +213,8 @@
 
 	return func(w http.ResponseWriter, r *http.Request) {
 
-<<<<<<< HEAD
 		uuVal := r.Context().Value(ctxURL)
 		if uuVal == nil { // no route match detected by matchHandler
-=======
-		server := r.URL.Hostname()
-		if server == "" {
-			server = strings.Split(r.Host, ":")[0]
-		}
-		matches := h.Match(server, r.URL.Path) // get all matches for the server:path pair
-		u, ok := h.getMatch(matches)           // pick a single match from alive only, uses LBSelector as the strategy
-		if !ok {                               // no route match
->>>>>>> 30ca38b1
 			if h.isAssetRequest(r) {
 				assetsHandler.ServeHTTP(w, r)
 				return
@@ -279,7 +249,6 @@
 	}
 }
 
-<<<<<<< HEAD
 // matchHandler is a part of middleware chain. Matches incoming request to one or more matched rules
 // and if match found sets it to the request context. Context used by proxy handler as well as by plugin conductor
 func (h *Http) matchHandler(next http.Handler) http.Handler {
@@ -325,28 +294,6 @@
 		}
 		next.ServeHTTP(w, r)
 	})
-=======
-func (h *Http) getMatch(mm discovery.Matches) (u string, ok bool) {
-	if len(mm.Routes) == 0 {
-		return "", false
-	}
-
-	var urls []string // alive destinations only
-	for _, m := range mm.Routes {
-		if m.Alive {
-			urls = append(urls, m.Destination)
-		}
-	}
-
-	switch len(urls) {
-	case 0:
-		return "", false
-	case 1:
-		return urls[0], true
-	default:
-		return urls[h.LBSelector(len(urls))], true
-	}
->>>>>>> 30ca38b1
 }
 
 func (h *Http) assetsHandler() http.HandlerFunc {
