package proxy

import (
	"context"
	"fmt"
	"io"
	"math/rand"
	"net"
	"net/http"
	"net/http/httputil"
	"net/url"
	"regexp"
	"strconv"
	"strings"
	"time"

	log "github.com/go-pkgz/lgr"
	R "github.com/go-pkgz/rest"
	"github.com/go-pkgz/rest/logger"
	"github.com/gorilla/handlers"

	"github.com/umputun/reproxy/app/discovery"
<<<<<<< HEAD
	"github.com/umputun/reproxy/app/plugin"
=======
	"github.com/umputun/reproxy/app/mgmt"
>>>>>>> 556a34f1
)

// Http is a proxy server for both http and https
type Http struct { // nolint golint
	Matcher
	Address         string
	AssetsLocation  string
	AssetsWebRoot   string
	MaxBodySize     int64
	GzEnabled       bool
	ProxyHeaders    []string
	SSLConfig       SSLConfig
	Version         string
	AccessLog       io.Writer
	StdOutEnabled   bool
	Signature       bool
	Timeouts        Timeouts
	CacheControl    MiddlewareProvider
	Metrics         MiddlewareProvider
	PluginConductor MiddlewareProvider
	Reporter        Reporter
}

// Matcher source info (server and route) to the destination url
// If no match found return ok=false
type Matcher interface {
	Match(srv, src string) (res discovery.Matches)
	Servers() (servers []string)
	Mappers() (mappers []discovery.URLMapper)
	CheckHealth() (pingResult map[string]error)
}

// MiddlewareProvider interface defines http middleware handler
type MiddlewareProvider interface {
	Middleware(next http.Handler) http.Handler
}

// Reporter defines error reporting service
type Reporter interface {
	Report(w http.ResponseWriter, code int)
}

// Timeouts consolidate timeouts for both server and transport
type Timeouts struct {
	// server timeouts
	ReadHeader time.Duration
	Write      time.Duration
	Idle       time.Duration
	// transport timeouts
	Dial           time.Duration
	KeepAlive      time.Duration
	IdleConn       time.Duration
	TLSHandshake   time.Duration
	ExpectContinue time.Duration
	ResponseHeader time.Duration
}

// Run the lister and request's router, activate rest server
func (h *Http) Run(ctx context.Context) error {

	if h.AssetsLocation != "" {
		log.Printf("[DEBUG] assets file server enabled for %s, webroot %s", h.AssetsLocation, h.AssetsWebRoot)
	}

	var httpServer, httpsServer *http.Server

	go func() {
		<-ctx.Done()
		if httpServer != nil {
			if err := httpServer.Close(); err != nil {
				log.Printf("[ERROR] failed to close proxy http server, %v", err)
			}
		}
		if httpsServer != nil {
			if err := httpsServer.Close(); err != nil {
				log.Printf("[ERROR] failed to close proxy https server, %v", err)
			}
		}
	}()

	handler := R.Wrap(h.proxyHandler(),
		R.Recoverer(log.Default()),
		h.signatureHandler(),
		h.pingHandler,
		h.healthMiddleware,
		h.mgmtHandler(),
		h.headersHandler(h.ProxyHeaders),
		h.accessLogHandler(h.AccessLog),
		h.stdoutLogHandler(h.StdOutEnabled, logger.New(logger.Log(log.Default()), logger.Prefix("[INFO]")).Handler),
		h.maxReqSizeHandler(h.MaxBodySize),
		h.gzipHandler(),
	)

	rand.Seed(time.Now().UnixNano())

	if len(h.SSLConfig.FQDNs) == 0 && h.SSLConfig.SSLMode == SSLAuto {
		// discovery async and may happen not right away. Try to get servers for some time
		for i := 0; i < 100; i++ {
			h.SSLConfig.FQDNs = h.Servers() // fill all discovered if nothing defined
			if len(h.SSLConfig.FQDNs) > 0 {
				break
			}
			time.Sleep(50 * time.Millisecond)
		}
	}

	switch h.SSLConfig.SSLMode {
	case SSLNone:
		log.Printf("[INFO] activate http proxy server on %s", h.Address)
		httpServer = h.makeHTTPServer(h.Address, handler)
		httpServer.ErrorLog = log.ToStdLogger(log.Default(), "WARN")
		return httpServer.ListenAndServe()
	case SSLStatic:
		log.Printf("[INFO] activate https server in 'static' mode on %s", h.Address)

		httpsServer = h.makeHTTPSServer(h.Address, handler)
		httpsServer.ErrorLog = log.ToStdLogger(log.Default(), "WARN")

		httpServer = h.makeHTTPServer(h.toHTTP(h.Address, h.SSLConfig.RedirHTTPPort), h.httpToHTTPSRouter())
		httpServer.ErrorLog = log.ToStdLogger(log.Default(), "WARN")

		go func() {
			log.Printf("[INFO] activate http redirect server on %s", h.toHTTP(h.Address, h.SSLConfig.RedirHTTPPort))
			err := httpServer.ListenAndServe()
			log.Printf("[WARN] http redirect server terminated, %s", err)
		}()
		return httpsServer.ListenAndServeTLS(h.SSLConfig.Cert, h.SSLConfig.Key)
	case SSLAuto:
		log.Printf("[INFO] activate https server in 'auto' mode on %s", h.Address)
		log.Printf("[DEBUG] FQDNs %v", h.SSLConfig.FQDNs)

		m := h.makeAutocertManager()
		httpsServer = h.makeHTTPSAutocertServer(h.Address, handler, m)
		httpsServer.ErrorLog = log.ToStdLogger(log.Default(), "WARN")

		httpServer = h.makeHTTPServer(h.toHTTP(h.Address, h.SSLConfig.RedirHTTPPort), h.httpChallengeRouter(m))
		httpServer.ErrorLog = log.ToStdLogger(log.Default(), "WARN")

		go func() {
			log.Printf("[INFO] activate http challenge server on port %s", h.toHTTP(h.Address, h.SSLConfig.RedirHTTPPort))
			err := httpServer.ListenAndServe()
			log.Printf("[WARN] http challenge server terminated, %s", err)
		}()

		return httpsServer.ListenAndServeTLS("", "")
	}
	return fmt.Errorf("unknown SSL type %v", h.SSLConfig.SSLMode)
}

func (h *Http) proxyHandler() http.HandlerFunc {
	type contextKey string

	reverseProxy := &httputil.ReverseProxy{
		Director: func(r *http.Request) {
			ctx := r.Context()
			uu := ctx.Value(contextKey("url")).(*url.URL)
			r.Header.Add("X-Forwarded-Host", r.Host)
			r.URL.Path = uu.Path
			r.URL.Host = uu.Host
			r.URL.Scheme = uu.Scheme
			r.Host = uu.Host
			h.setXRealIP(r)
		},
		Transport: &http.Transport{
			ResponseHeaderTimeout: h.Timeouts.ResponseHeader,
			DialContext: (&net.Dialer{
				Timeout:   h.Timeouts.Dial,
				KeepAlive: h.Timeouts.KeepAlive,
			}).DialContext,
			ForceAttemptHTTP2:     true,
			MaxIdleConns:          100,
			IdleConnTimeout:       h.Timeouts.IdleConn,
			TLSHandshakeTimeout:   h.Timeouts.TLSHandshake,
			ExpectContinueTimeout: h.Timeouts.ExpectContinue,
		},
		ErrorLog: log.ToStdLogger(log.Default(), "WARN"),
	}
	assetsHandler := h.assetsHandler()

	return func(w http.ResponseWriter, r *http.Request) {

		server := r.URL.Hostname()
		if server == "" {
			server = strings.Split(r.Host, ":")[0]
		}
		matches := h.Match(server, r.URL.Path) // get all matches for the server:path pair
		match, ok := h.getMatch(matches, rand.Intn)
		if !ok { // no route match
			if h.isAssetRequest(r) {
				assetsHandler.ServeHTTP(w, r)
				return
			}
			log.Printf("[WARN] no match for %s %s", r.URL.Hostname(), r.URL.Path)
			h.Reporter.Report(w, http.StatusBadGateway)
			return
		}

		switch matches.MatchType {
		case discovery.MTProxy:
			uu, err := url.Parse(match.Destination)
			if err != nil {
				h.Reporter.Report(w, http.StatusBadGateway)
				return
			}
			log.Printf("[DEBUG] proxy to %s", uu)
			ctx := context.WithValue(r.Context(), contextKey("url"), uu) // set destination url in request's context

			// set keys for plugin conductor
			ctx = context.WithValue(ctx, plugin.ConductorCtxtKey("route"), match.Destination)
			ctx = context.WithValue(ctx, plugin.ConductorCtxtKey("server"), match.Mapper.Server)
			ctx = context.WithValue(ctx, plugin.ConductorCtxtKey("src"), match.Mapper.SrcMatch.String())
			ctx = context.WithValue(ctx, plugin.ConductorCtxtKey("dst"), match.Mapper.Dst)
			ctx = context.WithValue(ctx, plugin.ConductorCtxtKey("provider"), match.Mapper.ProviderID)

			reverseProxy.ServeHTTP(w, r.WithContext(ctx))
		case discovery.MTStatic:
			// static match result has webroot:location, i.e. /www:/var/somedir/
			ae := strings.Split(match.Destination, ":")
			if len(ae) != 2 { // shouldn't happen
				h.Reporter.Report(w, http.StatusInternalServerError)
				return
			}
			fs, err := R.FileServer(ae[0], ae[1])
			if err != nil {
				h.Reporter.Report(w, http.StatusInternalServerError)
				return
			}
			h.CacheControl.Middleware(fs).ServeHTTP(w, r)
		}
	}
}

func (h *Http) getMatch(mm discovery.Matches, picker func(len int) int) (m discovery.MatchedRoute, ok bool) {
	if len(mm.Routes) == 0 {
		return m, false
	}

	var matches []discovery.MatchedRoute
	for _, m := range mm.Routes {
		if m.Alive {
			matches = append(matches, m)
		}
	}
	switch len(matches) {
	case 0:
		return m, false
	case 1:
		return matches[0], true
	default:
		return matches[picker(len(matches))], true
	}
}

func (h *Http) assetsHandler() http.HandlerFunc {
	if h.AssetsLocation == "" || h.AssetsWebRoot == "" {
		return func(writer http.ResponseWriter, request *http.Request) {}
	}
	log.Printf("[DEBUG] shared assets server enabled for %s %s", h.AssetsWebRoot, h.AssetsLocation)
	fs, err := R.FileServer(h.AssetsWebRoot, h.AssetsLocation)
	if err != nil {
		log.Printf("[WARN] can't initialize assets server, %v", err)
		return func(writer http.ResponseWriter, request *http.Request) {}
	}
	return h.CacheControl.Middleware(fs).ServeHTTP
}

func (h *Http) isAssetRequest(r *http.Request) bool {
	if h.AssetsLocation == "" || h.AssetsWebRoot == "" {
		return false
	}
	root := strings.TrimSuffix(h.AssetsWebRoot, "/")
	return r.URL.Path == root || strings.HasPrefix(r.URL.Path, root+"/")
}

func (h *Http) toHTTP(address string, httpPort int) string {
	rx := regexp.MustCompile(`(.*):(\d*)`)
	return rx.ReplaceAllString(address, "$1:") + strconv.Itoa(httpPort)
}

func (h *Http) gzipHandler() func(next http.Handler) http.Handler {
	if h.GzEnabled {
		log.Printf("[DEBUG] gzip enabled")
		return handlers.CompressHandler
	}

	return func(next http.Handler) http.Handler {
		return http.HandlerFunc(func(w http.ResponseWriter, r *http.Request) {
			next.ServeHTTP(w, r)
		})
	}
}

func (h *Http) signatureHandler() func(next http.Handler) http.Handler {
	if h.Signature {
		log.Printf("[DEBUG] signature headers enabled")
		return R.AppInfo("reproxy", "umputun", h.Version)
	}
	return func(next http.Handler) http.Handler {
		return http.HandlerFunc(func(w http.ResponseWriter, r *http.Request) {
			next.ServeHTTP(w, r)
		})
	}
}

func (h *Http) headersHandler(headers []string) func(next http.Handler) http.Handler {

	return func(next http.Handler) http.Handler {
		return http.HandlerFunc(func(w http.ResponseWriter, r *http.Request) {
			if len(h.ProxyHeaders) == 0 {
				next.ServeHTTP(w, r)
				return
			}
			for _, h := range headers {
				elems := strings.Split(h, ":")
				if len(elems) != 2 {
					continue
				}
				w.Header().Set(strings.TrimSpace(elems[0]), strings.TrimSpace(elems[1]))
			}
			next.ServeHTTP(w, r)
		})
	}
}

func (h *Http) accessLogHandler(wr io.Writer) func(next http.Handler) http.Handler {
	return func(next http.Handler) http.Handler {
		return handlers.CombinedLoggingHandler(wr, next)
	}
}

func (h *Http) stdoutLogHandler(enable bool, lh func(next http.Handler) http.Handler) func(next http.Handler) http.Handler {

	if enable {
		log.Printf("[DEBUG] stdout logging enabled")
		return func(next http.Handler) http.Handler {
			fn := func(w http.ResponseWriter, r *http.Request) {
				// don't log to stdout GET ~/(.*)/ping$ requests
				if r.Method == "GET" && strings.HasSuffix(r.URL.Path, "/ping") {
					next.ServeHTTP(w, r)
					return
				}
				lh(next).ServeHTTP(w, r)
			}
			return http.HandlerFunc(fn)
		}
	}

	return func(next http.Handler) http.Handler {
		return http.HandlerFunc(func(w http.ResponseWriter, r *http.Request) {
			next.ServeHTTP(w, r)
		})
	}
}

func (h *Http) maxReqSizeHandler(maxSize int64) func(next http.Handler) http.Handler {
	if maxSize <= 0 {
		return func(next http.Handler) http.Handler {
			return http.HandlerFunc(func(w http.ResponseWriter, r *http.Request) {
				next.ServeHTTP(w, r)
			})
		}
	}

	log.Printf("[DEBUG] request size limited to %d", maxSize)
	return func(next http.Handler) http.Handler {

		fn := func(w http.ResponseWriter, r *http.Request) {

			// check ContentLength
			if r.ContentLength > maxSize {
				w.WriteHeader(http.StatusRequestEntityTooLarge)
				return
			}

			r.Body = http.MaxBytesReader(w, r.Body, maxSize)
			if err := r.ParseForm(); err != nil {
				http.Error(w, "Request Entity Too Large", http.StatusRequestEntityTooLarge)
				return
			}
			next.ServeHTTP(w, r)
		}
		return http.HandlerFunc(fn)
	}
}

func (h *Http) mgmtHandler() func(next http.Handler) http.Handler {
	if h.Metrics.(*mgmt.Metrics) != nil { // type assertion needed because we compare interface to nil
		log.Printf("[DEBUG] metrics enabled")
		return h.Metrics.Middleware
	}
	return func(next http.Handler) http.Handler {
		return http.HandlerFunc(func(w http.ResponseWriter, r *http.Request) {
			next.ServeHTTP(w, r)
		})
	}
}

func (h *Http) makeHTTPServer(addr string, router http.Handler) *http.Server {
	return &http.Server{
		Addr:              addr,
		Handler:           router,
		ReadHeaderTimeout: h.Timeouts.ReadHeader,
		WriteTimeout:      h.Timeouts.Write,
		IdleTimeout:       h.Timeouts.Idle,
	}
}

func (h *Http) setXRealIP(r *http.Request) {

	remoteIP := r.Header.Get("X-Forwarded-For")
	if remoteIP == "" {
		remoteIP = r.RemoteAddr
	}

	ip, _, err := net.SplitHostPort(remoteIP)
	if err != nil {
		return
	}

	userIP := net.ParseIP(ip)
	if userIP == nil {
		return
	}
	r.Header.Add("X-Real-IP", ip)
}<|MERGE_RESOLUTION|>--- conflicted
+++ resolved
@@ -20,11 +20,7 @@
 	"github.com/gorilla/handlers"
 
 	"github.com/umputun/reproxy/app/discovery"
-<<<<<<< HEAD
 	"github.com/umputun/reproxy/app/plugin"
-=======
-	"github.com/umputun/reproxy/app/mgmt"
->>>>>>> 556a34f1
 )
 
 // Http is a proxy server for both http and https
