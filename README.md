<div align="center">
  <img class="logo" src="https://raw.githubusercontent.com/umputun/reproxy/master/site/src/logo-bg.svg" width="355px" height="142px" alt="Reproxy | Simple Reverse Proxy"/>
</div>

Reproxy is a simple edge HTTP(s) server / reverse proxy supporting various providers (docker, static, file, consul catalog). One or more providers supply information about the requested server, requested URL, destination URL, and health check URL. It is distributed as a single binary or as a docker container.

- Automatic SSL termination with <a href="https://letsencrypt.org/" rel="nofollow noopener noreferrer" target="_blank">Let's Encrypt</a>
- Support of user-provided SSL certificates
- Simple but flexible proxy rules
- Static, command-line proxy rules provider
- Dynamic, file-based proxy rules provider
- Docker provider with an automatic discovery
- Consul Catalog provider with discovery by service tags
- Support of multiple (virtual) hosts
- Optional traffic compression
- User-defined limits and timeouts
- Single binary distribution
- Docker container distribution
- Built-in static assets server
- Management server with routes info and prometheus metrics

---

[![build](https://github.com/umputun/reproxy/actions/workflows/ci.yml/badge.svg)](https://github.com/umputun/reproxy/actions/workflows/ci.yml)&nbsp;[![Coverage Status](https://coveralls.io/repos/github/umputun/reproxy/badge.svg?branch=master)](https://coveralls.io/github/umputun/reproxy?branch=master)&nbsp;[![Go Report Card](https://goreportcard.com/badge/github.com/umputun/reproxy)](https://goreportcard.com/report/github.com/umputun/reproxy)&nbsp;[![Docker Automated build](https://img.shields.io/docker/automated/jrottenberg/ffmpeg.svg)](https://hub.docker.com/repository/docker/umputun/reproxy)

Server (host) can be set as FQDN, i.e. `s.example.com` or `*` (catch all). Requested url can be regex, for example `^/api/(.*)` and destination url may have regex matched groups in, i.e. `http://d.example.com:8080/$1`. For the example above `http://s.example.com/api/something?foo=bar` will be proxied to `http://d.example.com:8080/something?foo=bar`.

For convenience, requests with the trailing `/` and without regex groups expanded to `/(.*)`, and destinations in those cases expanded to `/$1`. I.e. `/api/` -> `http://127.0.0.1/service` will be translated to `^/api/(.*)` -> `http://127.0.0.1/service/$1`

Both HTTP and HTTPS supported. For HTTPS, static certificate can be used as well as automated ACME (Let's Encrypt) certificates. Optional assets server can be used to serve static files. Starting reproxy requires at least one provider defined. The rest of parameters are strictly optional and have sane default.

Examples:
 - with a static provider: `reproxy --static.enabled --static.rule="example.com/api/(.*),https://api.example.com/$1"`
 - with an automatic docker discovery: `reproxy --docker.enabled --docker.auto`

## Install

- for a binary distribution pick the proper file in the [release section](https://github.com/umputun/reproxy/releases)
- docker container available on [Docker Hub](https://hub.docker.com/r/umputun/reproxy) as well as on [Github Container Registry](https://github.com/users/umputun/packages/container/reproxy/versions). I.e. `docker pull umputun/reproxy` or `docker pull ghcr.io/umputun/reproxy`.

Latest stable version has `:vX.Y.Z` tag (with `:latest` alias) and the current master has `:master` tag.

## Providers

Proxy rules supplied by various providers. Currently included `file`, `docker` and `static`. Each provider may define multiple routing rules for both proxied request and static (assets). User can sets multiple providers at the same time.

_See examples of various providers in [examples](https://github.com/umputun/reproxy/tree/master/examples)_

### Static

This is the simplest provider defining all mapping rules directly in the command line (or environment). Multiple rules supported. Each rule is 3 or 4 comma-separated elements `server,sourceurl,destination,[ping-url]`. For example:

- `*,^/api/(.*),https://api.example.com/$1,` - proxy all request to any host/server with `/api` prefix to `https://api.example.com`
- `example.com,/foo/bar,https://api.example.com/zzz,https://api.example.com/ping` - proxy all requests to `example.com` and with `/foo/bar` url to `https://api.example.com/zzz`. Uses `https://api.example.com/ping` for the health check

The last (4th) element defines an optional ping url used for health reporting. I.e.`*,^/api/(.*),https://api.example.com/$1,https://api.example.com/ping`. See [Health check](#ping-and-health-checks) section for more details.

### File

`reproxy --file.enabled --file.name=config.yml`

Example of `config.yml`:

```yaml
default: # the same as * (catch-all) server
  - { route: "^/api/svc1/(.*)", dest: "http://127.0.0.1:8080/blah1/$1" }
  - {
      route: "/api/svc3/xyz",
      dest: "http://127.0.0.3:8080/blah3/xyz",
      "ping": "http://127.0.0.3:8080/ping",
    }
srv.example.com:
  - { route: "^/api/svc2/(.*)", dest: "http://127.0.0.2:8080/blah2/$1/abc" }
```

This is a dynamic provider and file change will be applied automatically.

### Docker

Docker provider supports a fully automatic discovery (with `--docker.auto`) with no extra configuration and by default redirects all requests like `http://<container_name>:<container_port>/(.*)` to the internal IP of the given container and the exposed port. Only active (running) containers will be detected.

This default can be changed with labels:

- `reproxy.server` - server (hostname) to match. Also can be a list of comma-separated servers.
- `reproxy.route` - source route (location)
- `reproxy.dest` - destination path. Note: this is not full url, but just the path which will be appended to container's ip:port
- `reproxy.port` - destination port for the discovered container
- `reproxy.ping` - ping path for the destination container.
- `reproxy.enabled` - enable (`yes`, `true`, `1`) or disable (`no`, `false`, `0`) container from reproxy destinations.

Pls note: without `--docker.auto` the destination container has to have at least one of `reproxy.*` labels to be considered as a potential destination.

With `--docker.auto`, all containers with exposed port will be considered as routing destinations. There are 3 ways to restrict it:

- Exclude some containers explicitly with `--docker.exclude`, i.e. `--docker.exclude=c1 --docker.exclude=c2 ...`
- Allow only a particular docker network with `--docker.network`
- Set the label `reproxy.enabled=false` or `reproxy.enabled=no` or `reproxy.enabled=0`

If no `reproxy.route` defined, the default is `http://<container_name>:<container_port>/(.*)`. In case if all proxied source have the same pattern, for example `/api/(.*)` user can define the common prefix (in this case `/api`) for all container-based routes. This can be done with `--docker.prefix` parameter.

This is a dynamic provider and any change in container's status will be applied automatically.

### Consul Catalog

Use: `reproxy --consul-catalog.enabled`

Consul Catalog provider calls Consul API periodically (every second by default) to obtaini services, which has any tag with `reproxy.` prefix. User can redefine check interval with `--consul-catalog.interval` command line flag as well as consul address with `--consul-catalog.address` command line option. The default address is `http://127.0.0.1:8500`. 

For example:
```
reproxy --consul-catalog.enabled --consul-catalog.address=http://192.168.1.100:8500 --consul-catalog.interval=10s  
```

By default, provider sets values for every service:
- enabled `false`
- server `*`
- route `^/(.*)`
- dest `http://<SERVICE_ADDRESS_FROM_CONSUL>/$1`
- ping `http://<SERVICE_ADDRESS_FROM_CONSUL>/ping`

This default can be changed with tags:

- `reproxy.server` - server (hostname) to match. Also, can be a list of comma-separated servers.
- `reproxy.route` - source route (location)
- `reproxy.dest` - destination path. Note: this is not full url, but just the path which will be appended to service's ip:port
- `reproxy.port` - destination port for the discovered service
- `reproxy.ping` - ping path for the destination service.
- `reproxy.enabled` - enable (`yes`, `true`, `1`) or disable (`any different value`) service from reproxy destinations.

## SSL support

SSL mode (by default none) can be set to `auto` (ACME/LE certificates), `static` (existing certificate) or `none`. If `auto` turned on SSL certificate will be issued automatically for all discovered server names. User can override it by setting `--ssl.fqdn` value(s)

## Logging

By default no request log generated. This can be turned on by setting `--logger.enabled`. The log (auto-rotated) has [Apache Combined Log Format](http://httpd.apache.org/docs/2.2/logs.html#combined)

User can also turn stdout log on with `--logger.stdout`. It won't affect the file logging but will output some minimal info about processed requests, something like this:

```
2021/04/16 01:17:25.601 [INFO]  GET - /echo/image.png - xxx.xxx.xxx.xxx - 200 (155400) - 371.661251ms
2021/04/16 01:18:18.959 [INFO]  GET - /api/v1/params - xxx.xxx.xxx.xxx - 200 (74) - 1.217669m
```

## Assets Server

Users may turn the assets server on (off by default) to serve static files. As long as `--assets.location` set it treats every non-proxied request under `assets.root` as a request for static files. The assets server can be used without any proxy providers; in this mode, reproxy acts as a simple web server for the static content.

In addition to the common assets server, multiple custom static servers are supported. Each provider has a different way to define such a static rule, and some providers may not support it at all. For example, multiple static servers make sense in static (command line provider), file provider, and even useful with docker providers.

1. static provider - if source element prefixed by `assets:` it will be treated as file-server. For example `*,assets:/web,/var/www,` will serve all `/web/*` request with a file server on top of `/var/www` directory.
2. file provider - setting optional field `assets: true`
3. docker provider - `reproxy.assets=web-root:location`, i.e. `reproxy.assets=/web:/var/www`.

Assets server supports caching control with the `--assets.cache=<duration>` parameter. `0s` duration (default) turns caching control off. A duration is a sequence of decimal numbers, each with optional fraction and a unit suffix, such as "300ms", "1.5h" or "2h45m". Valid time units are "ns", "us" (or "µs"), "ms", "s", "m", "h" and "d".

There are two ways to set cache duration:

1. A single value for all static assets. This is as simple as `--assets.cache=48h`.
2. Custom duration for different mime types. It should include two parts - the default value and the pairs of mime:duration. In command line this looks like multiple `--assets.cache` options, i.e. `--assets.cache=48h --assets.cache=text/html:24h --assets.cache=image/png:2h`. Environment values should be comma-separated, i.e.  `ASSETS_CACHE=48h,text/html:24h,image/png:2h`

## More options

- `--gzip` enables gzip compression for responses.
- `--max=N` allows to set the maximum size of request (default 64k). Setting it to `0` disables the size check.
- `--header` sets extra header(s) added to each proxied response. For example this is how it can be done with the docker compose:

```yaml
  environment:
      - HEADER=
          X-Frame-Options:SAMEORIGIN,
          X-XSS-Protection:1; mode=block;,
          Content-Security-Policy:default-src 'self'; style-src 'self' 'unsafe-inline';
```

- `--timeout.*` various timeouts for both server and proxy transport. See `timeout` section in [All Application Options](#all-application-options)

## Default ports

In order to eliminate the need to pass custom params/environment, the default `--listen` is dynamic and trying to be reasonable and helpful for the typical cases:

- If anything set by users to `--listen` all the logic below ignored and host:port passed in and used directly.
- If nothing set by users to `--listen` and reproxy runs outside of the docker container, the default is `127.0.0.1:80` for http mode (`ssl.type=none`) and `127.0.0.1:443` for ssl mode (`ssl.type=auto` or `ssl.type=static`).
-  If nothing set by users to `--listen` and reproxy runs inside the docker, the default is `0.0.0.0:8080` for http mode, and `0.0.0.0:8443` for ssl mode.

Another default set in the similar dynamic way is `-ssl.http-port`. For run inside of the docker container it set to `8080` and without to `80`. 

## Ping and health checks

reproxy provides 2 endpoints for this purpose:

- `/ping` responds with `pong` and indicates what reproxy up and running
- `/health` returns `200 OK` status if all destination servers responded to their ping request with `200` or `417 Expectation Failed` if any of servers responded with non-200 code. It also returns json body with details about passed/failed services.

## Management API

Optional, can be turned on with `--mgmt.enabled`. Exposes 2 endpoints on `mgmt.listen` (address:port):

- `GET /routes` - list of all discovered routes
- `GET /metrics` - returns prometheus metrics (`http_requests_total`, `response_status` and `http_response_time_seconds`)

_see also [examples/metrics](https://github.com/umputun/reproxy/tree/master/examples/metrics)_

## Errors reporting

Reproxy returns 502 (Bad Gateway) error in case if request doesn't match to any provided routes and assets. In case if some unexpected, internal error happened it returns 500. By default reproxy renders the simplest text version of the error - "Server error". Setting `--error.enabled` turns on the default html error message and with `--error.template` user may set any custom html template file for the error rendering. The template has two vars: `{{.ErrCode}}` and `{{.ErrMessage}}`. For example this template `oh my! {{.ErrCode}} - {{.ErrMessage}}` will be rendered to `oh my! 502 - Bad Gateway`


## Options

Each option can be provided in two forms: command line or environment key:value. Some command line options have a short form, like `-l localhost:8080` and all of them have the long form, i.e `--listen=localhost:8080`. The environment key (name) listed for each option as a suffix, i.e. `[$LISTEN]`.

<<<<<<< HEAD
All size options support unit suffixes, i.e. 10KB for kilobytes, 16MB for megabytes, 10GB for gigabytes. Also you can use binary units of measurement 1KiB (2^10 bytes) MiB (2^20 bytes) GiB (2^30 bytes).
=======
All size options support unit suffixes, i.e. 10K (or 10k) for kilobytes, 16M (or 16m) for megabytes, 10G (or 10g) for gigabytes. Lack of any suffix (i.e. 1024) means bytes.
>>>>>>> 04a65d61

Some options are repeatable, in this case user may pass it multiple times with command line, or comma-separated in env. For example `--ssl.fqdn` is such an option and can be passed as `--ssl.fqdn=a1.example.com --ssl.fqdn=a2.example.com` or as env `SSL_ACME_FQDN=a1.example.com,a2.example.com`

This is the list of all options supporting multiple elements: 

- `ssl.fqdn` (`SSL_ACME_FQDN`)
- `assets.cache` (`ASSETS_CACHE`)
- `docker.exclude` (`DOCKER_EXCLUDE`)
- `static.rule` (`$STATIC_RULES`)


## All Application Options

```
Application Options:
  -l, --listen=                     listen on host:port (default: 0.0.0.0:8080/8443 under docker, 127.0.0.1:80/443 without) [$LISTEN]
  -m, --max=                        max request size (default: 64K) [$MAX_SIZE]
  -g, --gzip                        enable gz compression [$GZIP]
  -x, --header=                     proxy headers [$HEADER]
      --signature                   enable reproxy signature headers [$SIGNATURE]
      --dbg                         debug mode [$DEBUG]

ssl:
      --ssl.type=[none|static|auto] ssl (auto) support (default: none) [$SSL_TYPE]
      --ssl.cert=                   path to cert.pem file [$SSL_CERT]
      --ssl.key=                    path to key.pem file [$SSL_KEY]
      --ssl.acme-location=          dir where certificates will be stored by autocert manager (default: ./var/acme) [$SSL_ACME_LOCATION]
      --ssl.acme-email=             admin email for certificate notifications [$SSL_ACME_EMAIL]
      --ssl.http-port=              http port for redirect to https and acme challenge test (default: 8080 under docker, 80 without) [$SSL_HTTP_PORT]
      --ssl.fqdn=                   FQDN(s) for ACME certificates [$SSL_ACME_FQDN]

assets:
  -a, --assets.location=            assets location [$ASSETS_LOCATION]
      --assets.root=                assets web root (default: /) [$ASSETS_ROOT]
      --assets.cache=               cache duration for assets [$ASSETS_CACHE]

logger:
      --logger.stdout               enable stdout logging [$LOGGER_STDOUT]
      --logger.enabled              enable access and error rotated logs [$LOGGER_ENABLED]
      --logger.file=                location of access log (default: access.log) [$LOGGER_FILE]
      --logger.max-size=            maximum size in megabytes before it gets rotated (default: 100M) [$LOGGER_MAX_SIZE]
      --logger.max-backups=         maximum number of old log files to retain (default: 10) [$LOGGER_MAX_BACKUPS]

docker:
      --docker.enabled              enable docker provider [$DOCKER_ENABLED]
      --docker.host=                docker host (default: unix:///var/run/docker.sock) [$DOCKER_HOST]
      --docker.network=             docker network [$DOCKER_NETWORK]
      --docker.exclude=             excluded containers [$DOCKER_EXCLUDE]
      --docker.auto                 enable automatic routing (without labels) [$DOCKER_AUTO]
      --docker.prefix=              prefix for docker source routes [$DOCKER_PREFIX]

consul-catalog:
      --consul-catalog.enabled      enable consul catalog provider [$CONSUL_CATALOG_ENABLED]
      --consul-catalog.address=     consul address (default: http://127.0.0.1:8500) [$CONSUL_CATALOG_ADDRESS]
      --consul-catalog.interval=    consul catalog check interval (default: 1s) [$CONSUL_CATALOG_INTERVAL]

file:
      --file.enabled                enable file provider [$FILE_ENABLED]
      --file.name=                  file name (default: reproxy.yml) [$FILE_NAME]
      --file.interval=              file check interval (default: 3s) [$FILE_INTERVAL]
      --file.delay=                 file event delay (default: 500ms) [$FILE_DELAY]

static:
      --static.enabled              enable static provider [$STATIC_ENABLED]
      --static.rule=                routing rules [$STATIC_RULES]

timeout:
      --timeout.read-header=        read header server timeout (default: 5s) [$TIMEOUT_READ_HEADER]
      --timeout.write=              write server timeout (default: 30s) [$TIMEOUT_WRITE]
      --timeout.idle=               idle server timeout (default: 30s) [$TIMEOUT_IDLE]
      --timeout.dial=               dial transport timeout (default: 30s) [$TIMEOUT_DIAL]
      --timeout.keep-alive=         keep-alive transport timeout (default: 30s) [$TIMEOUT_KEEP_ALIVE]
      --timeout.resp-header=        response header transport timeout (default: 5s) [$TIMEOUT_RESP_HEADER]
      --timeout.idle-conn=          idle connection transport timeout (default: 90s) [$TIMEOUT_IDLE_CONN]
      --timeout.tls=                TLS hanshake transport timeout (default: 10s) [$TIMEOUT_TLS]
      --timeout.continue=           expect continue transport timeout (default: 1s) [$TIMEOUT_CONTINUE]

mgmt:
      --mgmt.enabled                enable management API [$MGMT_ENABLED]
      --mgmt.listen=                listen on host:port (default: 0.0.0.0:8081) [$MGMT_LISTEN]

error:
      --error.enabled               enable html errors reporting [$ERROR_ENABLED]
      --error.template=             error message template file [$ERROR_TEMPLATE]

Help Options:
  -h, --help                        Show this help message
```

## Status

The project is under active development and may have breaking changes till `v1` released.<|MERGE_RESOLUTION|>--- conflicted
+++ resolved
@@ -210,11 +210,8 @@
 
 Each option can be provided in two forms: command line or environment key:value. Some command line options have a short form, like `-l localhost:8080` and all of them have the long form, i.e `--listen=localhost:8080`. The environment key (name) listed for each option as a suffix, i.e. `[$LISTEN]`.
 
-<<<<<<< HEAD
 All size options support unit suffixes, i.e. 10KB for kilobytes, 16MB for megabytes, 10GB for gigabytes. Also you can use binary units of measurement 1KiB (2^10 bytes) MiB (2^20 bytes) GiB (2^30 bytes).
-=======
-All size options support unit suffixes, i.e. 10K (or 10k) for kilobytes, 16M (or 16m) for megabytes, 10G (or 10g) for gigabytes. Lack of any suffix (i.e. 1024) means bytes.
->>>>>>> 04a65d61
+
 
 Some options are repeatable, in this case user may pass it multiple times with command line, or comma-separated in env. For example `--ssl.fqdn` is such an option and can be passed as `--ssl.fqdn=a1.example.com --ssl.fqdn=a2.example.com` or as env `SSL_ACME_FQDN=a1.example.com,a2.example.com`
 
