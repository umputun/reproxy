--- conflicted
+++ resolved
@@ -302,6 +302,7 @@
 username2:bcrypt(password2)
 ...
 ```
+this can be generated with `htpasswd -nbB` command, i.e. `htpasswd -nbB test passwd`
 
 ## IP-based access control
 
@@ -367,11 +368,8 @@
       --basic-htpasswd=             htpasswd file for basic auth [$BASIC_HTPASSWD]      
       --lb-type=[random|failover]   load balancer type (default: random) [$LB_TYPE]
       --signature                   enable reproxy signature headers [$SIGNATURE]
-<<<<<<< HEAD
+      --remote-lookup-headers       enable remote lookup headers [$REMOTE_LOOKUP_HEADERS]      
       --keep-host                   keep original Host header as default when proxying [$KEEP_HOST]
-=======
-      --remote-lookup-headers       enable remote lookup headers [$REMOTE_LOOKUP_HEADERS]      
->>>>>>> 8bde1672
       --dbg                         debug mode [$DEBUG]
 
 ssl:
