--- conflicted
+++ resolved
@@ -1,8 +1,4 @@
-<<<<<<< HEAD
-site/src/index.md
-=======
 # reproxy [![build](https://github.com/umputun/reproxy/actions/workflows/ci.yml/badge.svg)](https://github.com/umputun/reproxy/actions/workflows/ci.yml) [![Coverage Status](https://coveralls.io/repos/github/umputun/reproxy/badge.svg?branch=master)](https://coveralls.io/github/umputun/reproxy?branch=master) [![Go Report Card](https://goreportcard.com/badge/github.com/umputun/reproxy)](https://goreportcard.com/report/github.com/umputun/reproxy) [![Docker Automated build](https://img.shields.io/docker/automated/jrottenberg/ffmpeg.svg)](https://hub.docker.com/repository/docker/umputun/reproxy)
-
 
 Reproxy is a simple edge HTTP(s) server / reverse proxy supporting various providers (docker, static, file).
 One or more providers supply information about requested server, requested url, destination url and health check url.
@@ -10,10 +6,10 @@
 
 Server can be set as FQDN, i.e. `s.example.com` or `*` (catch all). Requested url can be regex, for example `^/api/(.*)` and destination url may have regex matched groups in, i.e. `http://d.example.com:8080/$1`. For the example above `http://s.example.com/api/something?foo=bar` will be proxied to `http://d.example.com:8080/something?foo=bar`.
 
-For convenience, requests with the trailing `/` and without regex groups expanded to `/(.*)`, and destinations in those cases 
-expanded to `/$1`. I.e. `/api/` -> `http://127.0.0.1/service` will be translated to `^/api/(.*)` ->  `http://127.0.0.1/service/$1`
+For convenience, requests with the trailing `/` and without regex groups expanded to `/(.*)`, and destinations in those cases
+expanded to `/$1`. I.e. `/api/` -> `http://127.0.0.1/service` will be translated to `^/api/(.*)` -> `http://127.0.0.1/service/$1`
 
-Both HTTP and HTTPS supported. For HTTPS, static certificate can be used as well as automated ACME (Let's Encrypt) certificates. 
+Both HTTP and HTTPS supported. For HTTPS, static certificate can be used as well as automated ACME (Let's Encrypt) certificates.
 Optional assets server can be used to serve static files.
 
 Starting reproxy requires at least one provider defined. The rest of parameters are strictly optional and have sane default.
@@ -43,7 +39,7 @@
 Each rule is 3 or 4 comma-separated elements `server,sourceurl,destination,[ping-url]`. For example:
 
 - `*,^/api/(.*),https://api.example.com/$1,` - proxy all request to any host/server with `/api` prefix to `https://api.example.com`
-- `example.com,/foo/bar,https://api.example.com/zzz,https://api.example.com/ping` - proxy all requests to `example.com` and with `/foo/bar` url to `https://api.example.com/zzz`. Uses `https://api.example.com/ping` for the health check 
+- `example.com,/foo/bar,https://api.example.com/zzz,https://api.example.com/ping` - proxy all requests to `example.com` and with `/foo/bar` url to `https://api.example.com/zzz`. Uses `https://api.example.com/ping` for the health check
 
 The last (4th) element defines an optional ping url used for health reporting. I.e.`*,^/api/(.*),https://api.example.com/$1,https://api.example.com/ping`. See [Health check](https://github.com/umputun/reproxy#ping-and-health-checks) section for more details.
 
@@ -55,24 +51,27 @@
 
 ```yaml
 default: # the same as * (catch-all) server
-  - {route: "^/api/svc1/(.*)", dest: "http://127.0.0.1:8080/blah1/$1"}
-  - {route: "/api/svc3/xyz", dest: "http://127.0.0.3:8080/blah3/xyz", "ping": "http://127.0.0.3:8080/ping"}
+  - { route: "^/api/svc1/(.*)", dest: "http://127.0.0.1:8080/blah1/$1" }
+  - {
+      route: "/api/svc3/xyz",
+      dest: "http://127.0.0.3:8080/blah3/xyz",
+      "ping": "http://127.0.0.3:8080/ping",
+    }
 srv.example.com:
-  - {route: "^/api/svc2/(.*)", dest: "http://127.0.0.2:8080/blah2/$1/abc"}
-
+  - { route: "^/api/svc2/(.*)", dest: "http://127.0.0.2:8080/blah2/$1/abc" }
 ```
 
 This is a dynamic provider and file change will be applied automatically.
 
 ### Docker
 
-Docker provider supports a fully automatic discovery (with `--docker.auto`) with no extra configuration and by default redirects all requests like `https://server/<container_name>/(.*)` to the internal IP of the given container and the exposed port. Only active (running) containers will be detected. 
+Docker provider supports a fully automatic discovery (with `--docker.auto`) with no extra configuration and by default redirects all requests like `https://server/<container_name>/(.*)` to the internal IP of the given container and the exposed port. Only active (running) containers will be detected.
 
 This default can be changed with labels:
 
 - `reproxy.server` - server (hostname) to match. Also can be a list of comma-separated servers.
 - `reproxy.route` - source route (location)
-- `reproxy.dest` - destination path. Note: this is not full url, but just the path which will be appended to container's ip:port  
+- `reproxy.dest` - destination path. Note: this is not full url, but just the path which will be appended to container's ip:port
 - `reproxy.port` - destination port for the discovered container
 - `reproxy.ping` - ping path for the destination container.
 - `reproxy.enabled` - enable (`yes`, `true`, `1`) or disable (`no`, `false`, `0`) container from reproxy destinations.
@@ -89,9 +88,9 @@
 
 ## SSL support
 
-SSL mode (by default none) can be set to `auto` (ACME/LE certificates), `static` (existing certificate) or `none`. If `auto` turned on SSL certificate will be issued automatically for all discovered server names. User can override it by setting  `--ssl.fqdn` value(s)
+SSL mode (by default none) can be set to `auto` (ACME/LE certificates), `static` (existing certificate) or `none`. If `auto` turned on SSL certificate will be issued automatically for all discovered server names. User can override it by setting `--ssl.fqdn` value(s)
 
-## Logging 
+## Logging
 
 By default no request log generated. This can be turned on by setting `--logger.enabled`. The log (auto-rotated) has [Apache Combined Log Format](http://httpd.apache.org/docs/2.2/logs.html#combined)
 
@@ -109,7 +108,7 @@
 In addition to the common assets server multiple custom static servers supported. Each provider has a different way to define such static rule and some providers may not support it at all. For example, multiple static server make sense in case of static (command line provide), file provider and can be even useful with docker provider.
 
 1. static provider - if source element prefixed by `assets:` it will be treated as file-server. For example `*,assets:/web,/var/www,` will serve all `/web/*` request with a file server on top of `/var/www` directory.
-2. file provider - setting optional field `assets: true` 
+2. file provider - setting optional field `assets: true`
 3. docker provider - `reproxy.assets=web-root:location`, i.e. `reproxy.assets=/web:/var/www`.
 
 ## More options
@@ -124,7 +123,7 @@
 reproxy provides 2 endpoints for this purpose:
 
 - `/ping` responds with `pong` and indicates what reproxy up and running
-- `/health` returns `200 OK` status if all destination servers responded to their ping request with `200` or `417 Expectation Failed` if any of servers responded with non-200 code. It also returns json body with details about passed/failed services. 
+- `/health` returns `200 OK` status if all destination servers responded to their ping request with `200` or `417 Expectation Failed` if any of servers responded with non-200 code. It also returns json body with details about passed/failed services.
 
 ## All Application Options
 
@@ -191,5 +190,4 @@
 
 ## Status
 
-The project is under active development and may have breaking changes till `v1` released.
->>>>>>> 8dca98c6
+The project is under active development and may have breaking changes till `v1` released.