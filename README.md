# reproxy [![build](https://github.com/umputun/reproxy/actions/workflows/ci.yml/badge.svg)](https://github.com/umputun/reproxy/actions/workflows/ci.yml) [![Coverage Status](https://coveralls.io/repos/github/umputun/reproxy/badge.svg?branch=master)](https://coveralls.io/github/umputun/reproxy?branch=master) [![Go Report Card](https://goreportcard.com/badge/github.com/umputun/reproxy)](https://goreportcard.com/report/github.com/umputun/reproxy) [![Docker Automated build](https://img.shields.io/docker/automated/jrottenberg/ffmpeg.svg)](https://hub.docker.com/repository/docker/umputun/reproxy)


Reproxy is simple edge HTTP(s) sever / reverse proxy supporting various providers (docker, static, file).
One or more providers supply information about requested server, requested url, destination url and health check url.
Distributed as a single binary or as a docker container.

Server can be set as FQDN, i.e. `s.example.com` or `*` (catch all). Requested url can be regex, for example `^/api/(.*)` and destination url
may have regex matched groups in, i.e. `http://d.example.com:8080/$1`. For the example above `http://s.example.com/api/something?foo=bar` will be proxied to `http://d.example.com:8080/something?foo=bar`.

For convenience, requests with the trailing `/` and without regex groups expanded to `/(.*)`, and destinations in those cases 
expanded to `/$1`. I.e. `/api/` -> `http://127.0.0.1/service` will be translated to `^/api/(.*)` ->  `http://127.0.0.1/service/$1`

Both HTTP and HTTPS supported. For HTTPS, static certificate can be used as well as automated ACME (Let's Encrypt) certificates. 
Optional assets server can be used to serve static files.

Starting reproxy requires at least one provider defined. The rest of parameters are strictly optional and have sane default.

example with a static provider:

`reproxy --static.enabled --static.rule="example.com/api/(.*),https://api.example.com/$1"`

## Install

- for a binary distribution pick the proper file in the release section
- docker container available via docker hub (umputun/reproxy) as well as via github container registry (ghcr.io/umputun/reproxy). Latest stable version has `:vX.Y.Z` tag (with `:latest` alias) and the current master has `:master` tag.

## Providers

User can sets multiple providers at the same time.

### Static

This is the simplest provider defining all mapping rules directly in the command line (or environment). Multiple rules supported.
Each rule is 3 or 4 comma-separated elements `server,sourceurl,destination,[ping-url]`. For example:

- `*,^/api/(.*),https://api.example.com/$1` - proxy all request to any host/server with `/api` prefix to `https://api.example.com`
- `example.com,/foo/bar,https://api.example.com/zzz` - proxy all requests to `example.com` and with `/foo/bar` url to `https://api.example.com/zzz` 

The last (4th) element defines an optional ping url used for health reporting. I.e.`*,^/api/(.*),https://api.example.com/$1,https://api.example.com/ping`. See [Health check](https://github.com/umputun/reproxy#ping-and-health-checks) section for more details.

### File

`reproxy --file.enabled --file.name=config.yml`

example of `config.yml`:

```yaml
default: # the same as * (catch-all) server
  - {route: "^/api/svc1/(.*)", dest: "http://127.0.0.1:8080/blah1/$1"}
  - {route: "/api/svc3/xyz", dest: "http://127.0.0.3:8080/blah3/xyz", "ping": "http://127.0.0.3:8080/ping"}
srv.example.com:
  - {route: "^/api/svc2/(.*)", dest: "http://127.0.0.2:8080/blah2/$1/abc"}

```

This is a dynamic provider and file change will be applied automatically.

### Docker

Docker provider works with no extra configuration and by default redirects all requests like  `https://server/api/<container_name>/(.*)` to the internal IP of given container and the exposed port. Only active (running) containers will be detected.

This default can be changed with labels:

<<<<<<< HEAD
- reproxy.server - server (hostname) to match
- reproxy.route - source route (location)
- reproxy.dest - destination URL's location (will be prepended with host and port automatically)
- reproxy.ping - ping url for the destination container
=======
- `reproxy.server` - server (hostname) to match
- `reproxy.route` - source route (location)
- `reproxy.dest` - destination URL
- `reproxy.ping` - ping url for the destination container

By default all containers with exposed port will be considered as routing destinations. There are 2 ways to restrict it:

- Exclude some containers explicitly with `--docker.exclude`, i.e. `--docker.exclude=c1 --docker.exclude=c2 ...`
- Allow only a particular docker network with `--docker.network`
>>>>>>> 5f3647b0

This is a dynamic provider and any change in container's status will be applied automatically.

## SSL support

SSL mode (by default none) can be set to `auto` (ACME/LE certificates), `static` (existing certificate) or `none`. If `auto` turned on SSL certificate will be issued automatically for all discovered server names. User can override it by setting  `--ssl.fqdn` value(s)

## Logging 

By default no request log generated. This can be turned on by setting `--logger.enabled`. The log (auto-rotated) has [Apache Combined Log Format](http://httpd.apache.org/docs/2.2/logs.html#combined)

## Assets Server

User may turn assets server on (off by default) to serve static files. As long as `--assets.location` set it will treat every non-proxied request under `assets.root` as a request for static files. 

## More options

- `--gzip` enables gizp compression for responses.
- `--max=N` allows to set the maximum size of request (default 64k)
- `--header` sets extra header(s) added to each proxied request

## Ping and health checks

reproxy provides 2 endpoints for this purpose:

- `/ping` responds with `pong` and indicates what reproxy up and running
- `/health` returns `200 OK` status if all destination servers responded to their ping request with `200` or `417 Expectation Failed` if any of servers responded with non-200 code. It also returns json body with details about passed/failed services. 

## All Application Options

```
  -l, --listen=                     listen on host:port (default: 127.0.0.1:8080) [$LISTEN]
  -t, --timeout=                    proxy timeout (default: 5s) [$TIMEOUT]
  -m, --max=                        max response size (default: 64000) [$MAX_SIZE]
  -g, --gzip                        enable gz compression [$GZIP]
  -x, --header=                     proxy headers [$HEADER]
      --no-signature                disable reproxy signature headers [$NO_SIGNATURE]
      --dbg                         debug mode [$DEBUG]

ssl:
      --ssl.type=[none|static|auto] ssl (auto) support (default: none) [$SSL_TYPE]
      --ssl.cert=                   path to cert.pem file [$SSL_CERT]
      --ssl.key=                    path to key.pem file [$SSL_KEY]
      --ssl.acme-location=          dir where certificates will be stored by autocert manager (default: ./var/acme) [$SSL_ACME_LOCATION]
      --ssl.acme-email=             admin email for certificate notifications [$SSL_ACME_EMAIL]
      --ssl.http-port=              http port for redirect to https and acme challenge test (default: 80) [$SSL_HTTP_PORT]
      --ssl.fqdn=                   FQDN(s) for ACME certificates [$SSL_ACME_FQDN]

assets:
  -a, --assets.location=            assets location [$ASSETS_LOCATION]
      --assets.root=                assets web root (default: /) [$ASSETS_ROOT]

logger:
      --logger.enabled              enable access and error rotated logs [$LOGGER_ENABLED]
      --logger.file=                location of access log (default: access.log) [$LOGGER_FILE]
      --logger.max-size=            maximum size in megabytes before it gets rotated (default: 100) [$LOGGER_MAX_SIZE]
      --logger.max-backups=         maximum number of old log files to retain (default: 10) [$LOGGER_MAX_BACKUPS]

docker:
      --docker.enabled              enable docker provider [$DOCKER_ENABLED]
      --docker.host=                docker host (default: unix:///var/run/docker.sock) [$DOCKER_HOST]
      --docker.network=             docker network (default: bridge) [$DOCKER_NETWORK]
      --docker.exclude=             excluded containers [$DOCKER_EXCLUDE]

file:
      --file.enabled                enable file provider [$FILE_ENABLED]
      --file.name=                  file name (default: reproxy.yml) [$FILE_NAME]
      --file.interval=              file check interval (default: 3s) [$FILE_INTERVAL]
      --file.delay=                 file event delay (default: 500ms) [$FILE_DELAY]

static:
      --static.enabled              enable static provider [$STATIC_ENABLED]
      --static.rule=                routing rules [$STATIC_RULES]

Help Options:
  -h, --help                        Show this help message
  
```

## Status

The project is under active development and may have breaking changes till `v1` released.<|MERGE_RESOLUTION|>--- conflicted
+++ resolved
@@ -62,22 +62,15 @@
 
 This default can be changed with labels:
 
-<<<<<<< HEAD
-- reproxy.server - server (hostname) to match
-- reproxy.route - source route (location)
-- reproxy.dest - destination URL's location (will be prepended with host and port automatically)
-- reproxy.ping - ping url for the destination container
-=======
 - `reproxy.server` - server (hostname) to match
 - `reproxy.route` - source route (location)
-- `reproxy.dest` - destination URL
+- `reproxy.dest` - destination URL's location (will be prepended with host and port automatically)
 - `reproxy.ping` - ping url for the destination container
 
 By default all containers with exposed port will be considered as routing destinations. There are 2 ways to restrict it:
 
 - Exclude some containers explicitly with `--docker.exclude`, i.e. `--docker.exclude=c1 --docker.exclude=c2 ...`
 - Allow only a particular docker network with `--docker.network`
->>>>>>> 5f3647b0
 
 This is a dynamic provider and any change in container's status will be applied automatically.
 
